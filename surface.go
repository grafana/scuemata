--- conflicted
+++ resolved
@@ -102,31 +102,13 @@
 // version in the provided sequence number.
 //
 // An error indicates the number of the provided sequence does not exist.
-<<<<<<< HEAD
+
+// DEPRECATED: call Schema.LatestInMajor().Version() after loading a schema in the desired major version.
 func LatestVersionInSequence(lin Lineage, majv uint) (SyntacticVersion, error) {
-	isValidLineage(lin)
-
-	switch tlin := lin.(type) {
-	case *UnaryLineage:
-		latest := tlin.allv[len(tlin.allv)-1]
-		switch {
-		case latest[0] < majv:
-			return synv(), fmt.Errorf("lineage does not contain a sequence with number %v", majv)
-		case latest[0] == majv:
-			return latest, nil
-		default:
-			return tlin.allv[searchSynv(tlin.allv, SyntacticVersion{majv + 1, 0})], nil
-		}
-	default:
-		panic("unreachable")
-=======
-//
-// DEPRECATED: call Schema.LatestInMajor().Version() after loading a schema in the desired major version.
-func LatestVersionInSequence(lin Lineage, seqv uint) (SyntacticVersion, error) {
-	sch, err := lin.Schema(SV(seqv, 0))
+	sch, err := lin.Schema(SV(majv, 0))
 	if err != nil {
 		return SyntacticVersion{}, err
->>>>>>> d5388199
+
 	}
 	return sch.LatestInMajor().Version(), nil
 }
