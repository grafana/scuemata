--- conflicted
+++ resolved
@@ -26,25 +26,14 @@
 	mut sync.RWMutex
 }
 
-<<<<<<< HEAD
-// NewLibrary parses, loads and builds a full CUE instance/value representing
+// NewRuntime parses, loads and builds a full CUE instance/value representing
 // all of the logic in the Thema CUE package (github.com/grafana/thema),
-// and returns a Library instance ready for use.
+// and returns a Runtime instance ready for use.
 //
 // Building is performed using the provided cue.Context. Passing a nil context will panic.
 //
 // This function is the canonical way to make Thema logic callable from Go code.
-func NewLibrary(ctx *cue.Context) Library {
-=======
-// NewRuntime parses, loads and builds a full CUE instance/value representing
-// all of the logic in the thema CUE package (github.com/grafana/thema),
-// and returns a Runtime instance ready for use.
-//
-// Building is performed using the provided cue.Context. Passing a nil context will panic.
-//
-// This function is the canonical way to make thema logic callable from Go code.
 func NewRuntime(ctx *cue.Context) *Runtime {
->>>>>>> 67a23249
 	if ctx == nil {
 		panic("nil context provided")
 	}
