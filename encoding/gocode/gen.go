package gocode

import (
	"bytes"
	"embed"
	"fmt"
	"go/parser"
	"go/token"
	"path/filepath"
	"strings"
	"text/template"
	"time"

	"cuelang.org/go/cue"
	"cuelang.org/go/pkg/encoding/yaml"
	"github.com/dave/dst"
	"github.com/dave/dst/decorator"
	"github.com/dave/dst/dstutil"
	"github.com/deepmap/oapi-codegen/pkg/codegen"
	"github.com/getkin/kin-openapi/openapi3"
	"github.com/grafana/thema"
	"github.com/grafana/thema/encoding/openapi"
	"golang.org/x/tools/imports"
)

// All the parsed templates in the tmpl subdirectory
var tmpls *template.Template

//go:embed *.tmpl
var tmplFS embed.FS

func init() {
	base := template.New("gogen").Funcs(template.FuncMap{
		"now": time.Now,
	})
	tmpls = template.Must(base.ParseFS(tmplFS, "*.tmpl"))
}

// TypeConfigOpenAPI governs the behavior of [GenerateTypesOpenAPI].
type TypeConfigOpenAPI struct {
	// PackageName determines the name of the generated Go package. If empty, the
	// lowercase version of the Lineage.Name() is used.
	PackageName string

	// ApplyFuncs is a slice of AST manipulation funcs that will be executed against
	// the generated Go file prior to running it through goimports. For each slice
	// element, [dstutil.Apply] is called with the element as the "pre" parameter.
	ApplyFuncs []dstutil.ApplyFunc

	// IgnoreDiscoveredImports causes the generator not to fail with an error in the
	// event that goimports adds additional import statements. (The default behavior
	// is to fail because adding imports entails a search, which can slow down
	// codegen by multiple orders of magnitude. Succeeding silently but slowly is a bad
	// default behavior when the fix is usually quite easy.)
	IgnoreDiscoveredImports bool

	// NoOptionalPointers removes all pointers the types that were marked as optional in cue file
	// for Go files.
	NoOptionalPointers bool

	// UseGoDeclInComments sets the name of the fields and structs at the beginning of each comment.
	UseGoDeclInComments bool

	// Config is passed through to the Thema OpenAPI encoder, [openapi.GenerateSchema].
	Config *openapi.Config
}

// GenerateTypesOpenAPI generates native Go code corresponding to the provided Schema.
func GenerateTypesOpenAPI(sch thema.Schema, cfg *TypeConfigOpenAPI) ([]byte, error) {
	if cfg == nil {
		cfg = new(TypeConfigOpenAPI)
	}

	depointer := depointerizer(false)
	if cfg.NoOptionalPointers {
		depointer = depointerizer(true)
	}
<<<<<<< HEAD
	cfg.ApplyFuncs = append(cfg.ApplyFuncs, depointer, fixRawData(), fixUnderscoreInTypeName())
=======
>>>>>>> 526f3872

	applyFuncs := []dstutil.ApplyFunc{depointer, fixRawData()}
	if !cfg.UseGoDeclInComments {
		applyFuncs = append(applyFuncs, fixTODOComments())
	}
	applyFuncs = append(applyFuncs, cfg.ApplyFuncs...)

	f, err := openapi.GenerateSchema(sch, cfg.Config)
	if err != nil {
		return nil, fmt.Errorf("thema openapi generation failed: %w", err)
	}

	str, err := yaml.Marshal(sch.Lineage().Runtime().Context().BuildFile(f))
	if err != nil {
		return nil, fmt.Errorf("cue-yaml marshaling failed: %w", err)
	}

	loader := openapi3.NewLoader()
	oT, err := loader.LoadFromData([]byte(str))
	if err != nil {
		return nil, fmt.Errorf("loading generated openapi failed: %w", err)
	}
	if cfg.PackageName == "" {
		cfg.PackageName = sch.Lineage().Name()
	}

	ccfg := codegen.Configuration{
		PackageName: cfg.PackageName,
		Compatibility: codegen.CompatibilityOptions{
			AlwaysPrefixEnumValues: true,
		},
		Generate: codegen.GenerateOptions{
			Models: true,
		},
		OutputOptions: codegen.OutputOptions{
			SkipFmt:   true,
			SkipPrune: true,
			UserTemplates: map[string]string{
				"imports.tmpl": importstmpl,
			},
		},
		ImportMapping:     nil,
		AdditionalImports: nil,
	}

	gostr, err := codegen.Generate(oT, ccfg)
	if err != nil {
		return nil, fmt.Errorf("openapi generation failed: %w", err)
	}

	return postprocessGoFile(genGoFile{
		path:     fmt.Sprintf("%s_type_gen.go", sch.Lineage().Name()),
		appliers: applyFuncs,
		in:       []byte(gostr),
		errifadd: !cfg.IgnoreDiscoveredImports,
	})
}

var importstmpl = `package {{ .PackageName }}

import (
	"bytes"
	"compress/gzip"
	"context"
	"encoding/base64"
	"encoding/json"
	"encoding/xml"
	"errors"
	"fmt"
	"io"
	"io/ioutil"
	"net/http"
	"net/url"
	"path"
	"strings"
	"time"
)
`

// options
// - next to file, no cue.mod parent, therefore need one --- create one dynamically, load with dir "."
//   - embed - create it, *.cue
//   - fsfunc - yes, and wrapfs
//   - loaderfunc - yes, load with ""
//   - INPUTS: embed path, module name
// - next to file, cue.mod exists also next to file --- call func, load with dir "."
//   - embed - create it, *.cue +cue.mod
//   - fsfunc - yes, and wrapfs
//   - loaderfunc - yes, load with "."
//   - INPUTS: embed path, module name
// - next to file, cue.mod exists in parent dir --- call func, load with dir <specified>
//   - embed - yes, file.cue
//   - fsfunc - skip
//   - loaderfunc - yes, load with specified dir
//   - INPUTS: embed path, dir
// - not next to file (stdout) --- NFI, just call the func, load with dir <specified>
//   - embed - skip
//   - fsfunc - skip
//   - loaderfunc - skip

// BindingConfig governs the behavior of [GenerateLineageBinding].
type BindingConfig struct {
	// EmbedPath is the path that will appear in the generated go:embed variable
	// that is expected to contain the definition of the provided lineage.
	//
	// It is the responsibility of the caller to ensure that the file referenced
	// by EmbedPath contains the definition of the provided Lineage.
	//
	// If empty, no embed will be generated.
	//
	// EmbedPath is passed unmodified to the binding template, so multiple paths may be
	// provided, separated by spaces, per the //go:embed spec.
	EmbedPath string

	// LoadDir is the path that will be passed to when calling
	// [load.InstanceWithThema] within the generated loadInstanceFor$NAME func.
	//
	// If empty, the func will not be generated.
	LoadDir string

	// CueModName is the name of the CUE module that will be used when calling
	// [load.AsModFS] within the generated themaFSFor$NAME func.
	//
	// If empty, the func will not be generated.
	CueModName string

	// TitleName is the title-case name of the lineage. If empty, this will default
	// to the result of [strings.Title] called on lineage.name.
	TitleName string

	// CuePath is the path to the lineage within the instance referred to by EmbedPath.
	// If non-empty, the generated binding will include a [cue.Value.LookupPath] call
	// prior to calling [thema.BindLineage].
	CuePath cue.Path

	// FactoryNameSuffix determines whether the [thema.LineageFactory] or
	// [thema.ConvergentLineageFactory] implementation will be generated with
	// a title-cased lineage.name as a suffix.
	//
	// For example, for a lineage with lineage.name "foo", if this
	// property is false, the generated code will be:
	//  func Lineage(...) {...}
	// but if true, the following code will be generated:
	//  func LineageFoo(...) {...}
	FactoryNameSuffix bool

	// PrivateFactory determines whether the generated lineage factory will be
	// exported (`func Lineage` vs. `func doLineage`).
	//
	// A private factory may be preferable in cases where, for example, it is
	// desirable to ensure that certain [thema.BindOption] are always passed, or to
	// memoize the generated lineage factory function using the *thema.Runtime
	// parameter as a key.
	PrivateFactory bool

	// Assignee is an dst.Ident that determines the generic type parameter used
	// in the generated [thema.ConvergentLineageFactory]. If this parameter is nil,
	// a [thema.LineageFactory] is generated instead.
	Assignee *dst.Ident

	// TargetSchemaVersion determines the schema version that will be used in a call
	// to [thema.BindType], along with Assignee, in order to create a
	// thema.ConvergentLineage.
	//
	// This value is ignored if Assignee is nil.
	TargetSchemaVersion thema.SyntacticVersion

	// PackageName determines the name of the generated Go package. If empty, the
	// lowercase version of the Lineage.Name() is used.
	PackageName string

	// ApplyFuncs is a slice of AST manipulation funcs that will be executed against
	// the generated Go file prior to running it through goimports. For each slice
	// element, [dstutil.Apply] is called with the element as the "pre" parameter.
	ApplyFuncs []dstutil.ApplyFunc

	// IgnoreDiscoveredImports causes the generator not to fail with an error in the
	// event that goimports adds additional import statements. (The default behavior
	// is to fail because adding imports entails a search, which can slow down
	// codegen by multiple orders of magnitude. Succeeding silently but slowly is a bad
	// default behavior when the fix is usually quite easy.)
	IgnoreDiscoveredImports bool
}

// generate scenarios:
// - output is stdout - non-optionally disable generating a cueFS embed var; generate a func instead
// - there is no cue.mod parent, in which case we dynamically construct one (using what module path?)
// - there is one, and it's in the output dir - include it directly in cueFS embed
// - there is one, and it's in the parent of output dir - construct a cueFS from a call to a prefixer

// GenerateLineageBinding generates Go code that makes a Thema lineage defined
// in a .cue file reliably available in Go via a [thema.LineageFactory] or
// [thema.ConvergentLineageFactory].
//
// The thema CLI implements the capabilities of this function via the `thema
// lineage gen go` subcommand. The CLI command should meet most use cases,
// though some may require the additional flexibility earned by writing a Go
// program that calls this function directly.
func GenerateLineageBinding(lin thema.Lineage, cfg *BindingConfig) ([]byte, error) {
	if cfg == nil {
		cfg = new(BindingConfig)
	}

	vars := bindingVars{
		Name:        lin.Name(),
		PackageName: cfg.PackageName,
		// certain optional generated elements are generated contingent on
		// config input strings being non-empty
		GenEmbed:            cfg.EmbedPath != "",
		GenFSFunc:           cfg.CueModName != "",
		GenLoaderFunc:       cfg.LoadDir != "",
		CueModName:          cfg.CueModName,
		LoadDir:             cfg.LoadDir,
		EmbedPath:           cfg.EmbedPath,
		CUEPath:             cfg.CuePath.String(),
		BaseFactoryFuncName: "Lineage",
		FactoryFuncName:     "Lineage",
		IsConvergent:        cfg.Assignee != nil,
		TargetSchemaVersion: cfg.TargetSchemaVersion,
	}

	if vars.PackageName == "" {
		vars.PackageName = strings.ToLower(lin.Name())
	}

	if cfg.FactoryNameSuffix {
		if cfg.TitleName == "" {
			vars.BaseFactoryFuncName += strings.Title(vars.Name)
			vars.FactoryFuncName += strings.Title(vars.Name)
		} else {
			vars.BaseFactoryFuncName += cfg.TitleName
			vars.FactoryFuncName += cfg.TitleName
		}
	}
	if vars.IsConvergent {
		vars.BaseFactoryFuncName = "base" + vars.BaseFactoryFuncName
		vars.Assignee = cfg.Assignee
		if strings.HasPrefix(cfg.Assignee.String(), "*") {
			vars.AssigneeInit = fmt.Sprintf("new(%s)", cfg.Assignee.String()[1:])
		} else {
			vars.AssigneeInit = fmt.Sprintf("%s{}", cfg.Assignee)
		}

		if cfg.PrivateFactory {
			vars.FactoryFuncName = "do" + vars.FactoryFuncName
		}
	} else if cfg.PrivateFactory {
		vars.BaseFactoryFuncName = "do" + vars.BaseFactoryFuncName
	}

	buf := new(bytes.Buffer)
	err := tmpls.Lookup("binding.tmpl").Execute(buf, vars)
	if err != nil {
		return nil, fmt.Errorf("error executing binding template: %w", err)
	}

	return postprocessGoFile(genGoFile{
		path:     fmt.Sprintf("%s_binding_gen.go", strings.ToLower(lin.Name())),
		appliers: cfg.ApplyFuncs,
		in:       buf.Bytes(),
		errifadd: !cfg.IgnoreDiscoveredImports,
	})
}

type bindingVars struct {
	// Name of the lineage
	Name string
	// name to be used for the generated package
	PackageName string
	// Path to use in the go:embed directive
	EmbedPath string
	// Path to use as dir param to load.InstancesWithThema
	LoadDir string
	// Path within the cue file to look up to get lineage
	CUEPath string

	// name of the CUE module, used in generated call to load.AsModFS
	CueModName string

	// Name for the base factory func, which is always generated and does basic
	// lineage binding.
	BaseFactoryFuncName string

	// generate the embedfs
	GenEmbed bool
	// generate the fs func impl
	GenFSFunc bool
	// generate the build loader func impl
	GenLoaderFunc bool

	// Name of the factory func to generate. Must accommodate both FactoryNameSuffix
	// and PrivateFactory
	FactoryFuncName string

	// Whether we're generating a convergent lineage
	IsConvergent bool
	// The ident of the generic type parameter for a convergent lineage.
	Assignee *dst.Ident
	// The initializer for a Assignee
	AssigneeInit string

	TargetSchemaVersion thema.SyntacticVersion
}

type genGoFile struct {
	errifadd bool
	path     string
	appliers []dstutil.ApplyFunc
	in       []byte
}

func postprocessGoFile(cfg genGoFile) ([]byte, error) {
	fname := filepath.Base(cfg.path)
	buf := new(bytes.Buffer)
	fset := token.NewFileSet()
	gf, err := decorator.ParseFile(fset, fname, string(cfg.in), parser.ParseComments)
	if err != nil {
		return nil, fmt.Errorf("error parsing generated file: %w", err)
	}

	for _, af := range cfg.appliers {
		dstutil.Apply(gf, af, nil)
	}

	err = decorator.Fprint(buf, gf)
	if err != nil {
		return nil, fmt.Errorf("error formatting generated file: %w", err)
	}

	byt, err := imports.Process(fname, buf.Bytes(), nil)
	if err != nil {
		return nil, fmt.Errorf("goimports processing of generated file failed: %w", err)
	}

	if cfg.errifadd {
		// Compare imports before and after; warn about performance if some were added
		gfa, _ := parser.ParseFile(fset, fname, string(byt), parser.ParseComments)
		imap := make(map[string]bool)
		for _, im := range gf.Imports {
			imap[im.Path.Value] = true
		}
		var added []string
		for _, im := range gfa.Imports {
			if !imap[im.Path.Value] {
				added = append(added, im.Path.Value)
			}
		}

		if len(added) != 0 {
			// TODO improve the guidance in this error if/when we better abstract over imports to generate
			return nil, fmt.Errorf("goimports added the following import statements to %s: \n\t%s\nRelying on goimports to find imports significantly slows down code generation. Either add these imports with an AST manipulation in cfg.ApplyFuncs, or set cfg.IgnoreDiscoveredImports to true", cfg.path, strings.Join(added, "\n\t"))
		}
	}
	return byt, nil
}<|MERGE_RESOLUTION|>--- conflicted
+++ resolved
@@ -75,12 +75,8 @@
 	if cfg.NoOptionalPointers {
 		depointer = depointerizer(true)
 	}
-<<<<<<< HEAD
-	cfg.ApplyFuncs = append(cfg.ApplyFuncs, depointer, fixRawData(), fixUnderscoreInTypeName())
-=======
->>>>>>> 526f3872
-
-	applyFuncs := []dstutil.ApplyFunc{depointer, fixRawData()}
+
+	applyFuncs := []dstutil.ApplyFunc{depointer, fixRawData(), fixUnderscoreInTypeName()}
 	if !cfg.UseGoDeclInComments {
 		applyFuncs = append(applyFuncs, fixTODOComments())
 	}
