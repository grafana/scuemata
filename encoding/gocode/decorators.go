package gocode

import (
	"fmt"
	"regexp"
	"strings"
	"unicode"

	"github.com/dave/dst"
	"github.com/dave/dst/dstutil"
)

// depointerizer returns an AST manipulator that removes redundant
// pointer indirection from the defined types.
func depointerizer(exprs ...dst.Expr) dstutil.ApplyFunc {
	depointers := make(map[dst.Expr]bool)
	for _, expr := range exprs {
		depointers[expr] = true
	}
	return func(c *dstutil.Cursor) bool {
		switch x := c.Node().(type) {
		case *dst.Field:
			if s, is := x.Type.(*dst.StarExpr); is {
				if len(exprs) == 0 {
					x.Type = depoint(s)
					return true
				}
				if _, ok := depointers[s]; ok {
					x.Type = depoint(s)
				}
			}
		}
		return true
	}
}

func depoint(e dst.Expr) dst.Expr {
	if star, is := e.(*dst.StarExpr); is {
		return star.X
	}
	return e
}

func setStar(e dst.Expr) string {
	if _, is := e.(*dst.StarExpr); is {
		return "*"
	}
	return ""
}

func fixTODOComments() dstutil.ApplyFunc {
	return func(cursor *dstutil.Cursor) bool {
		switch f := cursor.Node().(type) {
		case *dst.File:
			for _, d := range f.Decls {
				if isTypeSpec(d) {
					removeGoFieldComment(d.Decorations().Start.All())
				}
				fixTODOComment(d.Decorations().Start.All())
			}
		case *dst.Field:
			if len(f.Names) > 0 {
				removeGoFieldComment(f.Decorations().Start.All())
			}
		}

		return true
	}
}

func fixTODOComment(comments []string) {
	todoRegex := regexp.MustCompile("(//) (.*) (TODO.*)")
	if len(comments) > 0 {
		comments[0] = todoRegex.ReplaceAllString(comments[0], "$1 $3")
	}
}

func removeGoFieldComment(comments []string) {
	todoRegex := regexp.MustCompile("(//) ([A-Z].*?) ([A-Z]?.*?) (.*)")
	if len(comments) > 0 {
		matches := todoRegex.FindAllStringSubmatch(comments[0], -1)
		if len(matches) > 0 {
			if strings.EqualFold(matches[0][3], matches[0][2]) {
				comments[0] = fmt.Sprintf("%s %s %s", matches[0][1], matches[0][3], matches[0][4])
			} else {
				r := []rune(matches[0][3])
				if unicode.IsUpper(r[0]) {
					comments[0] = fmt.Sprintf("%s %s %s", matches[0][1], matches[0][3], matches[0][4])
				}
			}
		}
	}
}

func isTypeSpec(d dst.Decl) bool {
	gd, ok := d.(*dst.GenDecl)
	if !ok {
		return false
	}

	_, is := gd.Specs[0].(*dst.TypeSpec)
	return is
}

// It fixes the "generic" fields. It happens when a value in cue could be different structs.
// For Go it generates a struct with a json.RawMessage field inside and multiple functions to map it between the different possibilities.
func fixRawData() dstutil.ApplyFunc {
	return func(c *dstutil.Cursor) bool {
		f, is := c.Node().(*dst.File)
		if !is {
			return false
		}

		rawFields := make(map[string]string)
		typesWithFunc := make(map[string][]string)
		for _, decl := range f.Decls {
			switch x := decl.(type) {
			// Find the structs that only contains json.RawMessage inside
			case *dst.GenDecl:
				for _, t := range x.Specs {
					if ts, ok := t.(*dst.TypeSpec); ok {
						if tp, ok := ts.Type.(*dst.StructType); ok && len(tp.Fields.List) == 1 {
							if fn, ok := tp.Fields.List[0].Type.(*dst.SelectorExpr); ok {
								star := setStar(tp.Fields.List[0].Type)
								if fmt.Sprintf("%s.%s", fn.X, fn.Sel.Name) == "json.RawMessage" {
									rawFields[ts.Name.Name] = fmt.Sprintf("%s%s.%s", star, fn.X, fn.Sel.Name)
								}
							}
						}
					}
				}
			// Find the functions of the previous structs to verify that are the ones that we are looking for
			// With this information we can create validators for these json.RawMessage
			case *dst.FuncDecl:
				for _, recv := range x.Recv.List {
					fnType := depoint(recv.Type).(*dst.Ident).Name
					if rawFields[fnType] != "" {
						typesWithFunc[fnType] = append(typesWithFunc[fnType], x.Name.Name)
					}
				}
			}
		}

		// Verify that are the structs that we are looking for.
		existing := make(map[string]bool)
		for k, _ := range typesWithFunc {
			if rawFields[k] != "" {
				existing[k] = true
			}
		}

		dstutil.Apply(f, func(c *dstutil.Cursor) bool {
			switch x := c.Node().(type) {
			case *dst.FuncDecl:
				c.Delete()
			case *dst.GenDecl:
				for _, spec := range x.Specs {
					if tp, ok := spec.(*dst.TypeSpec); ok {
						if existing[tp.Name.Name] {
							c.Delete()
						}
						if st, ok := tp.Type.(*dst.StructType); ok {
							for _, f := range st.Fields.List {
								star := setStar(f.Type)
								switch tx := depoint(f.Type).(type) {
								case *dst.Ident:
									if existing[tx.Name] {
										f.Type = dst.NewIdent(star + "interface{}")
									}
								case *dst.ArrayType:
									if id, ok := tx.Elt.(*dst.Ident); ok {
										if existing[id.Name] {
											tx.Elt = dst.NewIdent("interface{}")
										}
									}
								}
							}
						}
					}
				}
			}
			return true
		}, nil)

<<<<<<< HEAD
=======
// depointerizer returns an AST manipulator that removes redundant
// pointer indirection from the defined types.
func depointerizer(allTypes bool) dstutil.ApplyFunc {
	return func(c *dstutil.Cursor) bool {
		switch x := c.Node().(type) {
		case *dst.Field:
			if s, is := x.Type.(*dst.StarExpr); is {
				if allTypes {
					x.Type = ddepoint(s)
					return true
				}
				switch deref := depoint(s).(type) {
				case *dst.ArrayType, *dst.MapType:
					x.Type = deref
				}
			}
		}
>>>>>>> bdfc6621
		return true
	}
}<|MERGE_RESOLUTION|>--- conflicted
+++ resolved
@@ -12,21 +12,18 @@
 
 // depointerizer returns an AST manipulator that removes redundant
 // pointer indirection from the defined types.
-func depointerizer(exprs ...dst.Expr) dstutil.ApplyFunc {
-	depointers := make(map[dst.Expr]bool)
-	for _, expr := range exprs {
-		depointers[expr] = true
-	}
+func depointerizer(allTypes bool) dstutil.ApplyFunc {
 	return func(c *dstutil.Cursor) bool {
 		switch x := c.Node().(type) {
 		case *dst.Field:
 			if s, is := x.Type.(*dst.StarExpr); is {
-				if len(exprs) == 0 {
-					x.Type = depoint(s)
+				if allTypes {
+					x.Type = ddepoint(s)
 					return true
 				}
-				if _, ok := depointers[s]; ok {
-					x.Type = depoint(s)
+				switch deref := depoint(s).(type) {
+				case *dst.ArrayType, *dst.MapType:
+					x.Type = deref
 				}
 			}
 		}
@@ -182,26 +179,6 @@
 			return true
 		}, nil)
 
-<<<<<<< HEAD
-=======
-// depointerizer returns an AST manipulator that removes redundant
-// pointer indirection from the defined types.
-func depointerizer(allTypes bool) dstutil.ApplyFunc {
-	return func(c *dstutil.Cursor) bool {
-		switch x := c.Node().(type) {
-		case *dst.Field:
-			if s, is := x.Type.(*dst.StarExpr); is {
-				if allTypes {
-					x.Type = ddepoint(s)
-					return true
-				}
-				switch deref := depoint(s).(type) {
-				case *dst.ArrayType, *dst.MapType:
-					x.Type = deref
-				}
-			}
-		}
->>>>>>> bdfc6621
 		return true
 	}
 }